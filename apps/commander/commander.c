--- conflicted
+++ resolved
@@ -1462,16 +1462,11 @@
 				} else {
 					current_status.flag_external_manual_override_ok = true;
 				}
-<<<<<<< HEAD
 
 				/* check and update system / component ID */
 				param_get(_param_system_id, &(current_status.system_id));
 				param_get(_param_component_id, &(current_status.component_id));
 
-			} else {
-				warnx("ARMED, rejecting sys type change\n");
-=======
->>>>>>> 2745c327
 			}
 		}
 
